--- conflicted
+++ resolved
@@ -40,11 +40,7 @@
     "@angular/forms": "^9.1.1",
     "@angular/platform-browser": "^9.1.1",
     "core-js": "^2.6.9",
-<<<<<<< HEAD
-    "material-components-web": "6.0.0-canary.cbb3f28ca.0",
-=======
     "material-components-web": "6.0.0-canary.f172b0f90.0",
->>>>>>> b29edabe
     "rxjs": "^6.5.5",
     "tsickle": "0.38.1",
     "tslib": "1.11.1",
@@ -64,11 +60,7 @@
     "@types/fs-extra": "^8.1.0",
     "@types/jasmine": "^3.5.9",
     "@types/minimatch": "^3.0.3",
-<<<<<<< HEAD
-    "@types/node": "^13.7.7",
-=======
     "@types/node": "^13.11.1",
->>>>>>> b29edabe
     "chalk": "^4.0.0",
     "codelyzer": "^5.1.0",
     "jasmine-core": "^3.4.0",
